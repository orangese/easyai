
"""

"easyai.applications.py"

Applications of core layers and networks in larger, more real-world-based algorithms. Example: neural style transfer.

"""

import importlib
import os

import matplotlib.pyplot as plt
from PIL import Image
from scipy.optimize import fmin_l_bfgs_b

from easyai.support._advanced import *

# SUPPORT
class Evaluator(object):
  """
  Class used for custom loss and gradient functions. Should be used in conjunction with scipy.optimize.[whatever].
  """

  def __init__(self, obj: object):
    """
    Initializes Evaluator object.

    :param obj: obj that has some function used to evaluate loss and gradients, called "loss_and_grads"
    :raises AssertionError: obj must have loss_and_grads function
    """
    self.obj = obj
    assert hasattr(obj, "loss_and_grads"), "obj must have loss_and_grads function"
    self.reset()

  def f_loss(self, img: np.ndarray):
    """
    Calculates loss.

    :param img: image (array) used to calculate loss.
    :return: loss.
    """
    loss, grads = self.obj.loss_and_grads(img)
    self.loss = loss
    self.grads = grads
    return self.loss

  def f_grads(self, img):
    """
    Calculates gradients.

    :param img: image (array) used to calculate gradients.
    :return: gradients.
    """
    grads = np.copy(self.grads)
    self.reset()
    return grads

  def reset(self):
    self.loss = None
    self.grads = None

# NEURAL NETWORK APPLICATION
class Slow_NST(Network_Interface):
  """
  Class implementation of neural style transfer learning. As of August 2019, only VGG19 and VGG16 is supported.
  Borrowed heavily from the keras implementation of neural style transfer.
  """

  HYPERPARAMS = {"CONTENT_LAYER": "block5_conv2",
                 "STYLE_LAYERS": ["block1_conv1", "block2_conv1", "block3_conv1", "block4_conv1", "block5_conv1"],
                 "COEF_C": 1e0,
                 "COEF_S": 1e3,
                 "COEF_V": 1e-4,
                 "MEANS": [103.939, 116.779, 123.68], # not a hp-- don"t edit
                 "IMG_ORDER": ["content", "style", "generated"]
                 }

  MODELS = {"vgg16": "VGG16",
            "vgg19": "VGG19"
            }

  # INITS
  def __init__(self, net: str = None, num_rows: int = 400):
    """
    Initializes Slow_NST object.

    :param net: pre-trained model. Should be a string represeting the name of model, e.g., "vgg19".
    :param num_rows: number of rows that the image has. Is a pre-defined but editable hyperparameter.
    """
    self.net = net if net is not None else "vgg19"

    self.num_rows = num_rows
    self.num_cols = None

  def train_init(self, content: Image.Image, style: Image.Image, noise: float = 0.6, verbose: bool = True):
    """
    Initializes processed images (content, style, generated) as keras tensors in preparation for training.
    Also initializes the created image as a copy. All variables are object attributes.

    :param content: content image as PIL Image.
    :param style: style image as PIL Image.
    :param noise: amount of noise in initially generated image. Range is [0., 1.].
    :param verbose: if true, prints additional information.
    """
    self.k_net_module = importlib.import_module("keras.applications.{0}".format(self.net))

    self.image_init(content, style)

    self.img_tensor = K.concatenate([getattr(self, img) for img in Slow_NST.get_hps("img_order")], axis = 0)

    self.model_init()

    noise_image = np.random.uniform(-20.0, 20.0, size = K.int_shape(self.generated))
    self.img = noise_image * noise + self.preprocess(content) * (1.0 - noise)

    if verbose:
      print("Loaded {0} model".format(self.net))

  def model_init(self):
    """
    Initializes model based on net type provided in __init__.
    """
    try:
      net_name = getattr(self.k_net_module, Slow_NST.MODELS[self.net])
    except KeyError:
      raise ModuleNotFoundError("{0} is not currently supported for slow neural style transfer".format(self.net))

    self.k_model = net_name(input_tensor = self.img_tensor, weights = "imagenet",
                            include_top = False) # no need for FC layers since no predictions occur

    self.k_model.trainable = False
    self.outputs = dict([(layer.name, layer.output) for layer in self.k_model.layers])

  def image_init(self, content: Image.Image, style: Image.Image):
    """
    Initializes preprocessed images (content, style, generated) as object attributes.

    :param content: content image as PIL Image.
    :param style: style image as PIL Image.
    """
    self.content = K.variable(self.preprocess(content))
    self.style = K.variable(self.preprocess(style))

    self.generated = K.placeholder(shape = (1, self.num_rows, self.num_cols, 3)) # 1 is number of images in batch

    print("Generated image shape: {0}".format(self.generated.shape[1:]))

  def tensor_init(self, content_layer: str, style_layers: list):
    """
    Initializes the keras function that will be used to calculate gradients and loss. Also initializes Evaluator object.

    :param content_layer: layer at which content loss will be evaluated. Is a pre-defined hyperparameter.
    :param style_layers: layer(s) at which style loss will be evaluated. Is a pre-defined hyperparameter.
    """
    coef_c, coef_s, coef_v = Slow_NST.get_hps("coef_c", "coef_s", "coef_v")

    loss = self.loss_tensor(content_layer, style_layers, coef_c, coef_s, coef_v)
    grads = K.gradients(loss, self.generated)
    outputs = [loss, *grads] if isinstance(grads, (list, tuple)) else [loss, grads]

    self.model_func = K.function([self.generated], outputs)
    self.evaluator = Evaluator(self)

  # TRAINING
  def train(self, content: Image.Image, style: Image.Image, epochs: int = 1, init_noise: float = 0.6,
            verbose: bool = True, save_path: str = None) -> np.ndarray:
    """
    Trains a Slow_NST object. More precisely, the pixel values of the created image are optimized using
    scipy's implementation of L-BFGS-B.

    :param content: content image as PIL Image.
    :param style: style image as PIL Image.
    :param epochs: number of iterations or epochs.
    :param init_noise: amount of noise in initially generated image. Range is [0., 1.].
    :param verbose: if true, prints information about each epoch.
    :param save_path: (optional) path at which to save the created image at each iteration.
    :return: final created image.
    """
    num_iters = 20 # number of L-BFGS-B iterations per epoch

    self.train_init(content, style, verbose = verbose, noise = init_noise)

    content_layer, style_layers = Slow_NST.get_hps("content_layer", "style_layers")

    self.tensor_init(content_layer, style_layers)

    print("Training with L-BFGS-B (another gradient-based optimization algorithm) in a {0}-D space. During "
<<<<<<< HEAD
           "each epoch, the pixels of the generated image will be changed {1} times in an attempt to minimize cost"
=======
           "each epoch, the pixels of the generated image will be changed {1} times in an attempt to minimize cost."
>>>>>>> cfe2e34a
           .format(np.prod(content.size), num_iters))

    if verbose:
      Slow_NST.display_original(content, style)

    for epoch in range(epochs):
      start = time()

      # updating pixel values using L-BFGS-B
      self.img, loss, info = fmin_l_bfgs_b(func = self.evaluator.f_loss, x0 = self.img.flatten(),
                                           fprime = self.evaluator.f_grads, maxfun = num_iters)
      plt.close()

      if verbose:
        print("Epoch {0}/{1}".format(epoch + 1, epochs))
        print(" - {0}s - loss: {1} [broken]".format(round(time() - start), loss)) # loss is broken-- it's way too high
        self.display_img(self.img, "Epoch {0}/{1}".format(epoch + 1, epochs))

      if save_path is not None:
        full_save_path = save_path + "/epoch{0}.png".format(epoch + 1)
        keras.preprocessing.image.save_img(full_save_path, self.deprocess(self.img))

    return self.deprocess(self.img)

  # LOSS CALCULATIONS
  def loss_and_grads(self, img: np.ndarray) -> tuple:
    """
    Computes loss and gradients using img. Utilizes the keras function created in tensor_init().

    :param img: image used to calculate loss and gradients w.r.t. the loss.
    :return: loss, gradients.
    """
    img = img.reshape(self.generated.shape)
    outputs = self.model_func([img]) # gets output of self.model_func evaluated at img
    loss = outputs[0]
    if len(outputs[1:]) == 1:
      grads = outputs[1].flatten().astype(np.float64)
      # scipy's L-BFGS-B function requires that the dtype of these variables be float64
    else:
      grads = np.array(outputs[1:]).flatten().astype(np.float64)
    return loss, grads

  def loss_tensor(self, content_layer: str, style_layers: list, coef_c: float, coef_s: float, coef_v: float):
    """
    Gets the symbolic loss tensor as a keras tensor. This tensor will be used to calculate loss and
    the gradients of loss. Is broken but training still works.

    :param content_layer: layer at which content loss will be evaluated. Is a pre-defined hyperparameter.
    :param style_layers: layer(s) at which style loss will be evaluated. Is a pre-defined hyperparameter.
    :param coef_c: content weight. Is a pre-defined hyperparameter.
    :param coef_s: stye weight. Is a pre-defined hyperparameter.
    :param coef_v: total variation weight.Is a pre-defined hyperparameter.
    :return: loss tensor.
    """

    def content_loss(layer, outputs):
      """Computes the content loss at layer "layer"."""
      layer_features = outputs[layer]

      content_actvs = layer_features[Slow_NST.get_hps("img_order").index("content"), :, :, :]
      generated_actvs = layer_features[Slow_NST.get_hps("img_order").index("generated"), :, :, :]

      return K.sum(K.square(generated_actvs - content_actvs)) # i.e., squared norm

    def layer_style_loss(a_g, a_s):
      """Computes the style loss at layer "layer". Is broken but training still works."""

      def gram_matrix(a):
        """Computes the gram matrix of a."""
        a = K.batch_flatten(K.permute_dimensions(a, (2, 0, 1)))
        return K.dot(a, K.transpose(a))

      gram_s = gram_matrix(a_s)
      gram_g = gram_matrix(a_g)

      return K.sum(K.square(gram_s - gram_g))

    def total_variation_loss(a_g, num_rows, num_cols):
      """Computes the total variation loss of the generated image. According to keras, it is designed to keep
      the generated image locally coherent."""
      a = K.square(a_g[:, :num_rows - 1, :num_cols - 1, :] - a_g[:, 1:, :num_cols - 1, :])
      b = K.square(a_g[:, :num_rows - 1, :num_cols - 1, :] - a_g[:, :num_rows - 1, 1:, :])

      return K.sum(K.pow(a + b, 1.25))

    loss = K.variable(0.0) # it is necessary to initialize loss like this

    loss += coef_c * content_loss(content_layer, self.outputs) # content loss

    # this loop is probably broken (and/or the computation of layer_style_loss)
    for layer in style_layers: # style loss
      layer_features = self.outputs[layer]

      generated_actvs = layer_features[Slow_NST.get_hps("img_order").index("generated"), :, :, :]
      style_actvs = layer_features[Slow_NST.get_hps("img_order").index("style"), :, :, :]

      loss += (coef_s / len(style_layers)) * layer_style_loss(generated_actvs, style_actvs) / \
              (4.0 * (K.int_shape(self.generated)[-1] ** 2) * ((self.num_rows * self.num_cols) ** 2))

    loss += coef_v * total_variation_loss(self.generated, self.num_rows, self.num_cols)

    return loss

  # IMAGE PROCESSING
  def preprocess(self, img: Image.Image, target_size = None) -> np.ndarray:
    """
    Preprocesses an image.

    :param img: image to preprocess.
    :param target_size: target size of the image. If is none, defaults to object attributes.
    :return: processed image.
    """
    # because of pass-by-assignment properties, a copy must be made to prevent tampering with original img
    if target_size is None:
      if self.num_cols is None:
        width, height = img.size
        self.num_cols = int(width * self.num_rows / height)
      target_size = (self.num_rows, self.num_cols)
    img = img.resize(reversed(target_size)) # resizing image with interpolation = NEAREST
    img = np.expand_dims(keras.preprocessing.image.img_to_array(img), axis = 0)

    return self.k_net_module.preprocess_input(img)

  def deprocess(self, img_: np.ndarray) -> np.ndarray:
    """
    Reverses effect of preprocess

    :param img_: image to deprocess.
    :return: deprocessed image.
    """
    img = np.copy(img_).reshape(*self.generated.shape[1:])
    means = Slow_NST.get_hps("means")
    for i in range(len(means)):
      img[:, :, i] += means[i] # adding mean pixel values
    img = img[:, :, ::-1] #BGR -> RBG
    img = np.clip(img, 0, 255).astype("uint8")
    return img

  def display_img(self, img: np.ndarray, title: str):
    """
    Displays image.

    :param img: image to be displayed.
    :param title: title of maptlotlib plot.
    """
    try:
      img = self.deprocess(img)
    except np.core._exceptions.UFuncTypeError:
      pass

    fig = plt.gcf()

    fig.canvas.set_window_title("Training...")
    fig.suptitle(title)
    plt.axis("off")

    plt.imshow(img.reshape(*self.generated.shape[1:]))
    plt.pause(0.1)

    plt.show(block = False)

  @staticmethod
  def display_original(content: Image.Image, style: Image.Image):
    """
    Displays original images.

    :param content: path to content image.
    :param style: path to style image.
    """
    fig, (content_ax, style_ax) = plt.subplots(1, 2)
    fig.suptitle("Original images")
    fig.canvas.set_window_title("Pre-training")

    content_ax.imshow(content)
    content_ax.axis("off")

    style_ax.imshow(style)
    style_ax.axis("off")
    plt.pause(0.1)

    plt.show(block = False)

  # MISCELLANEOUS
  @staticmethod
  def get_hps(*hyperparams: str) -> Union[str, tuple, float]:
    """
    Fetches hyperparameters. Merely a syntax simplification tool.

    :param hyperparams: any number of hyperparameters to fetch.
    :return: feched hyperparameters.
    """
    fetched = tuple(Slow_NST.HYPERPARAMS[hp.upper()] for hp in hyperparams)
    return fetched[0] if len(fetched) == 1 else fetched

class Fast_NST(object):
  """
  Fast neural style transfer, uses implementation of slow neural style transfer.

  Paper: https://cs.stanford.edu/people/jcjohns/papers/eccv16/JohnsonECCV16.pdf
  Supplementary material: https://cs.stanford.edu/people/jcjohns/papers/eccv16/JohnsonECCV16Supplementary.pdf

  Fast NST trains on the COCO dataset (~4 hours) and then can stylize images 1e3 times faster than slow NST. However,
  each unique style requires another round of training on the COCO dataset.
  """

  # INITS
  def __init__(self, img_transform_net: Network_Interface = NST_Transform(), loss_net: str = "vgg16"):
    """
    Initializes fast NST object. This network has two parts: a trainable network (img_transform_net) and a fixed
    network (loss_net).

    :param img_transform_net: image transform networkeras. Will be trained.
    :param loss_net: fixed network, either "vgg16" or "vgg19". Is pre-trained.
    """
    self.img_transform_net = img_transform_net
    self.loss_net = loss_net

  def train_init(self, style: Image.Image, target_size, noise = 0.6, norm = "batch", verbose: bool = True):
    """
    Initializes processed images (style and generated) as keras tensors in preparation for training.
    Also initializes the function and models that will be used for training.

    :param style: style image as PIL Image.
    :param target_size: all training images will be reshaped to target_size.
    :param noise: amount of noise in initially generated image. Range is [0., 1.].
    :param norm: type of normalization to apply. Either "batch" for batch norm or "instance" for instance norm.
    :param verbose: if true, prints additional information.
    """
    self.num_rows, self.num_cols = target_size
    self.style = style.resize(target_size)

    self.img_transform_net.train_init(target_size, coef_v = Slow_NST.get_hps("coef_v"), noise = noise, norm = norm)
    self.loss_net_init()

    self.k_model.compile(optimizer = keras.optimizers.Adam(), loss = Fast_NST.dummy_loss)

    if verbose:
      print("Loaded image transform and loss nets")
      self.k_model.summary()

  def loss_net_init(self):

    def add_regularizers(model, style_img, target_size):

      def add_style_loss(style_img, layers, outputs, target_size):
        style_layers = Slow_NST.get_hps("style_layers")

        # preprocessing
        style_img = style_img.resize(reversed(target_size))
        style_img = np.expand_dims(keras.preprocessing.image.img_to_array(style_img), axis=0)

        style_func = K.function([model.layers[-19].input], [outputs[style_layer] for style_layer in style_layers])
        style_features = style_func([style_img])

        weight = Slow_NST.get_hps("coef_s")
        for layer_num, layer_name in enumerate(style_layers): # adding style loss
          layer = layers[layer_name]
          style_regularizer = Style_Regularizer(K.variable(style_features[layer_num][0]), weight)(layer)
          layer.add_loss(style_regularizer)

      def add_content_loss(layers):
        content_layer = layers[Slow_NST.get_hps("content_layer")]
        content_regularizer = Content_Regularizer(Slow_NST.get_hps("coef_C"))(content_layer)
        content_layer.add_loss(content_regularizer)

      layers = dict([(layer.name, layer) for layer in model.layers])
      outputs = dict([(layer.name, layer.output) for layer in model.layers])

      add_style_loss(style_img, layers, outputs, target_size)
      add_content_loss(layers)

    generated, content = self.img_transform_net.k_model.output, self.img_transform_net.k_model.input

    # no concatenation of style (that occurs in the regularizers)
    img_tensor = keras.layers.merge.concatenate([generated, content], axis = 0)
    img_tensor = VGG_Normalize()(img_tensor)

    try:
      loss_net = getattr(NST_Loss, Slow_NST.MODELS[self.loss_net].upper())
    except AttributeError:
      raise ModuleNotFoundError("{0} is not currently supported for fast neural style transfer".format(self.loss_net))

    self.k_model = loss_net(input_tensor = img_tensor) # automatically excludes top

    for layer in self.k_model.layers[-19:]:
      layer.trainable = False

    add_regularizers(self.k_model, self.style, (self.num_rows, self.num_cols))
    # adding loss and regularizers

  # TRAINING
<<<<<<< HEAD
  def train(self, style: Image.Image, epochs: int = 1, batch_size = 4, init_noise: float = 0.6,
=======
  def train(self, style: Image.Image, epochs: int = 1, batch_size = 1, init_noise: float = 0.6,
>>>>>>> cfe2e34a
            target_size: tuple = (256, 256), verbose: bool = True):
    """
    Trains the image transform network on the MS COCO dataset (https://cocodataset.org/#download) to match a certain
    style. This dataset does not come preinstalled with easyai and takes a while to download (~4 hours).
    If you start training without COCO installed, you will be prompted to run easyai"s COCO installer script.

    :param style: style image as PIL Image.
    :param epochs: number of iterations or epochs.
    :param batch_size: batch size.
    :param init_noise: amount of noise in initially generated image. Range is [0., 1.].
    :param target_size: all training images will be reshaped to target_size.
    :param verbose: if true, prints additional training information.
    :return: final cost
    """
    steps_per_epoch = 40000 # according to reference paper

    path_to_coco = os.getenv("HOME") + "/coco"

    self.train_init(style, target_size = target_size, noise = init_noise, norm = "batch", verbose = verbose)

    print("Training with L-BFGS-B (another gradient-based optimization algorithm) in a {0}-D space. During "
<<<<<<< HEAD
          "each epoch, the pixels of the generated image will be changed {1} times in an attempt to minimize cost"
          .format(self.img_transform_net.k_model.count_params(), steps_per_epoch))

    # datagen = keras.preprocessing.image.ImageDataGenerator()
    # generator = datagen.flow_from_directory(path_to_coco, target_size = target_size, batch_size = batch_size,
    #                                         classes = ["unlabeled2017"], class_mode = "input")
    #
    # self.k_model.fit_generator(generator, steps_per_epoch = steps_per_epoch, epochs = epochs)

    nb_epoch = 82785 * 2
    train_batchsize = 1
    train_image_path = "/home/ryan/coco/unlabeled2017/"

    learning_rate = 1e-3  # 1e-3
    optimizer = keras.optimizers.Adam()  # Adam(lr=learning_rate,beta_1=0.99)

    self.k_model.compile(optimizer, Fast_NST.dummy_loss)  # Dummy loss since we are learning from regularizes

    datagen = keras.preprocessing.image.ImageDataGenerator()

    dummy_y = np.zeros(
      (train_batchsize, *target_size, 3))  # Dummy output, not used since we use regularizers to train

    # model.load_weights(style+'_weights.h5',by_name=False)

    skip_to = 0

    i = 0
    import time
    t1 = time.time()
    for x in datagen.flow_from_directory(path_to_coco, target_size = target_size, batch_size = train_batchsize,
                                             classes = ["unlabeled2017"], class_mode = None):
      if i > nb_epoch:
        break

      if i < skip_to:
        i += train_batchsize
        if i % 1000 == 0:
          print("skip to: %d" % i)

        continue

      hist = self.k_model.train_on_batch(x, dummy_y)

      if i % 50 == 0:
        print(hist, (time.time() - t1))
        t1 = time.time()

      if i % 500 == 0:
        print("epoc: ", i)
        val_x = self.img_transform_net.k_model.predict(x)

      i += train_batchsize

  @staticmethod
  def dummy_loss(y_true, y_pred):
    return K.variable(0.0) # loss is not optimized; instead, regularizers are used

if __name__ == "__main__":
  from easyai.support.load import load_imgs
  style = load_imgs("https://drive.google.com/uc?export=download&id=1YH2IE42KcwxOzu3C_xs6F_cLT4VJqpAW")

  test = Fast_NST()
  test.train(style)
=======
          "each epoch, the pixels of the generated image will be changed {1} times in an attempt to minimize cost."
          .format(self.img_transform_net.k_model.count_params(), steps_per_epoch))

    datagen = keras.preprocessing.image.ImageDataGenerator()
    generator = datagen.flow_from_directory(path_to_coco, target_size = target_size, batch_size = batch_size,
                                            classes = ["unlabeled2017"], class_mode = None)

    dummy_y = np.zeros((batch_size, *target_size, 3))

    for img in generator:
      print (img.shape, self.k_model.input_shape, dummy_y.shape)
      self.k_model.train_on_batch(img, dummy_y)
      print ("OK")
    # for img, img in generator:
    #   print(img.shape)
    #   print(self.k_model.input_shape, self.k_model.output_shape)
    #
    # self.k_model.fit_generator(generator, steps_per_epoch = steps_per_epoch, epochs = epochs)

  @staticmethod
  def dummy_loss(y_true, y_pred):
    """
    Dummy loss function. Loss is not optimized; instead, regularizers are used.

    :param y_true: true label.
    :param y_pred: network prediction.
    :return: keras variable with value = 0.0
    """
    return K.variable(0.0)

if __name__ == "__main__":
  with tf.device("/cpu:0"):
    from easyai.support.load import load_imgs
    style = load_imgs("/home/ryan/coco/unlabeled2017/000000436250.jpg")
    style = load_imgs("/home/ryan/coco/unlabeled2017/000000436250.jpg")

    test = Fast_NST()
    test.train(style)
>>>>>>> cfe2e34a
<|MERGE_RESOLUTION|>--- conflicted
+++ resolved
@@ -186,11 +186,7 @@
     self.tensor_init(content_layer, style_layers)
 
     print("Training with L-BFGS-B (another gradient-based optimization algorithm) in a {0}-D space. During "
-<<<<<<< HEAD
-           "each epoch, the pixels of the generated image will be changed {1} times in an attempt to minimize cost"
-=======
            "each epoch, the pixels of the generated image will be changed {1} times in an attempt to minimize cost."
->>>>>>> cfe2e34a
            .format(np.prod(content.size), num_iters))
 
     if verbose:
@@ -482,11 +478,7 @@
     # adding loss and regularizers
 
   # TRAINING
-<<<<<<< HEAD
-  def train(self, style: Image.Image, epochs: int = 1, batch_size = 4, init_noise: float = 0.6,
-=======
   def train(self, style: Image.Image, epochs: int = 1, batch_size = 1, init_noise: float = 0.6,
->>>>>>> cfe2e34a
             target_size: tuple = (256, 256), verbose: bool = True):
     """
     Trains the image transform network on the MS COCO dataset (https://cocodataset.org/#download) to match a certain
@@ -508,72 +500,6 @@
     self.train_init(style, target_size = target_size, noise = init_noise, norm = "batch", verbose = verbose)
 
     print("Training with L-BFGS-B (another gradient-based optimization algorithm) in a {0}-D space. During "
-<<<<<<< HEAD
-          "each epoch, the pixels of the generated image will be changed {1} times in an attempt to minimize cost"
-          .format(self.img_transform_net.k_model.count_params(), steps_per_epoch))
-
-    # datagen = keras.preprocessing.image.ImageDataGenerator()
-    # generator = datagen.flow_from_directory(path_to_coco, target_size = target_size, batch_size = batch_size,
-    #                                         classes = ["unlabeled2017"], class_mode = "input")
-    #
-    # self.k_model.fit_generator(generator, steps_per_epoch = steps_per_epoch, epochs = epochs)
-
-    nb_epoch = 82785 * 2
-    train_batchsize = 1
-    train_image_path = "/home/ryan/coco/unlabeled2017/"
-
-    learning_rate = 1e-3  # 1e-3
-    optimizer = keras.optimizers.Adam()  # Adam(lr=learning_rate,beta_1=0.99)
-
-    self.k_model.compile(optimizer, Fast_NST.dummy_loss)  # Dummy loss since we are learning from regularizes
-
-    datagen = keras.preprocessing.image.ImageDataGenerator()
-
-    dummy_y = np.zeros(
-      (train_batchsize, *target_size, 3))  # Dummy output, not used since we use regularizers to train
-
-    # model.load_weights(style+'_weights.h5',by_name=False)
-
-    skip_to = 0
-
-    i = 0
-    import time
-    t1 = time.time()
-    for x in datagen.flow_from_directory(path_to_coco, target_size = target_size, batch_size = train_batchsize,
-                                             classes = ["unlabeled2017"], class_mode = None):
-      if i > nb_epoch:
-        break
-
-      if i < skip_to:
-        i += train_batchsize
-        if i % 1000 == 0:
-          print("skip to: %d" % i)
-
-        continue
-
-      hist = self.k_model.train_on_batch(x, dummy_y)
-
-      if i % 50 == 0:
-        print(hist, (time.time() - t1))
-        t1 = time.time()
-
-      if i % 500 == 0:
-        print("epoc: ", i)
-        val_x = self.img_transform_net.k_model.predict(x)
-
-      i += train_batchsize
-
-  @staticmethod
-  def dummy_loss(y_true, y_pred):
-    return K.variable(0.0) # loss is not optimized; instead, regularizers are used
-
-if __name__ == "__main__":
-  from easyai.support.load import load_imgs
-  style = load_imgs("https://drive.google.com/uc?export=download&id=1YH2IE42KcwxOzu3C_xs6F_cLT4VJqpAW")
-
-  test = Fast_NST()
-  test.train(style)
-=======
           "each epoch, the pixels of the generated image will be changed {1} times in an attempt to minimize cost."
           .format(self.img_transform_net.k_model.count_params(), steps_per_epoch))
 
@@ -611,5 +537,4 @@
     style = load_imgs("/home/ryan/coco/unlabeled2017/000000436250.jpg")
 
     test = Fast_NST()
-    test.train(style)
->>>>>>> cfe2e34a
+    test.train(style)