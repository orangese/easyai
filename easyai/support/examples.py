--- conflicted
+++ resolved
@@ -221,10 +221,6 @@
   styles = list(Links.NST.style.keys())
   contents = list(Links.NST.content.keys())
 
-  for content in reversed(contents):
-    for style in styles:
-<<<<<<< HEAD
-      Art.neural_style_transfer(content, style, save_path = "/home/ryan/Documents")
-=======
-      Art.slow_nst(content, style, save_path = "/home/ryan/Documents")
->>>>>>> 9a55943f
+  for style in styles:
+    for content in contents:
+      Art.neural_style_transfer(content, style, save_path = "/home/ryan/Documents")