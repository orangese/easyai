
"""

"easyai.core.py"

Contains core functionality for easyai: the NN class.

"""

# IMPORTS
from typing import Union, List
from time import time

import keras
import keras.backend as K
import numpy as np

# FRAMEWORK
class Static_Interface(object):
  """
  Static interface for other programs. An object of this class cannot be created.
  """

  def __init__(self):
    """
    As Static_Interface objects should not be created, __init__ throws a NotImplementedError.

    :raises NotImplementedError
    """
    raise NotImplementedError("class is static")

class Abstract_Layer(Static_Interface):
  """
  Abstract class that acts as the base for all layer classes. Should not be implemented.
  """

  def __init__(self, num_neurons: int , actv: str):
    """
    As Abstract_Layer objects should not be created, __init__ throws a NotImplementedError.

    :raises NotImplementedError
    """
    self.num_neurons = num_neurons
    self.actv = actv
    self.prev = None
    self.k_model = None
    raise NotImplementedError("abstract class should not be implemented")

  def __str__(self):
    try:
      return "{0} {1} layer: {2} neurons".format(self.__class__.__name__, self.actv, self.num_neurons)
    except AttributeError:
      return "{0} layer: {1} neurons".format(self.__class__.__name__, self.num_neurons)

  def __repr__(self):
    return self.__str__()

  def update_mask(self):
    """
     Creates keras mask. This mask will be used for training and all computations.

    :raises AssertionError if self.prev is not initialized.
    """
    assert self.prev, "self.prev must be initialized"
    raise NotImplementedError("cannot be implemented. How did you even call this function?")

class Network_Interface(object):
  """Interface for all network-like classes."""

  def __init__(self):
    """
    Initialization for interfaces should not be used.

    :raises NotImplementedError: class is an interface
    """
    raise NotImplementedError("class is an interface")

# NEURAL NETWORK IMPLEMENTATION
class NN(Network_Interface):
  """
  Uses easyai layer objects to create a functional keras model.
  """

  def __init__(self, *layers, loss: str = "binary_crossentropy"):
    """
    Initializes NN (neural network) object.

    :param layers: layers of the network. Expects easyai core layer objects.
    :param loss: loss used by the neural network. Default is categorical_crossentropy.
    """
    if layers is None:
      layers = []
    self.layers = layers
    self.link_layers()

    self.loss = loss
    self.is_trained = False

  def link_layers(self):
    """ Links wrapper objects and creates a wrapper keras Sequential object."""
    self.k_layers = []
    for prev, layer in zip(self.layers, self.layers[1:]):
      layer.prev = prev
      layer.update_mask()
      if isinstance(layer.k_model, list):
        for mask in layer.k_model:
          self.k_layers.append(mask)
      else:
        self.k_layers.append(layer.k_model)
    self.k_model = keras.Sequential(self.k_layers)

  def add_layer(self, layer: Abstract_Layer, position: int = None):
    """Adds a layer and creates a new keras object.

    :param layer: layer to be added. Should be instance of easyai core layer classes.
    :param position: position at which to insert new layer. Uses Python's list "insert".
    """
    new_layers = list(self.layers)
    if not position:
      position = len(self.layers)
    new_layers.insert(position, layer)
    self.__init__(new_layers)

  def rm_layer(self, position: int = None, layer: Abstract_Layer = None):
    """Removes a layer and creates a new keras object.

    :param position: position at which layer should be removed. Recommended instead of `layer`.
    :param layer: layer that should be removed. Not recommended due to possible duplicate layers.
    """
    assert position or layer, "position or layer arguments must be provided"
    new_layers = list(self.layers)
    if layer:
      new_layers.remove(layer)
    elif position:
      del new_layers[position]
    self.__init__(new_layers)

  def train(self, x: np.ndarray, y: np.ndarray, lr: float = 0.1, epochs: int = 1, batch_size: int = 10):
    """Trains and compiles this NN object. Only SGD is used.

    :param x: input data. For example, if classifying an image, `x` would the pixel vectors.
    :param y: labels. For example, if classifying an image, `y` would be the image labels.
           The `y` data should be comprised of one-hot encodings.
    :param lr:  learning rate used in SGD. Default is 3.0.
    :param epochs: number of epochs. Default is 1.
    :param batch_size:  minibatch size. Default is 10.
    """
    optimizer = keras.optimizers.SGD(lr = lr)
    metrics = ["categorical_accuracy"] if self.layers[-1].num_neurons > 2 else ["binary_accuracy"]
    # fixes weird keras feature in which "accuracy" metric causes unexpected results if using "binary_crossentropy"
    self.k_model.compile(optimizer = optimizer, loss = self.loss, metrics = metrics)
    print("Training with stochastic gradient descent in a {0}-D space. During epoch (training step), {1} "
<<<<<<< HEAD
           "training examples and their corresponding labels will be used to minimize cost".format(
=======
           "training examples and their corresponding labels will be used to minimize cost.".format(
>>>>>>> cfe2e34a
      self.k_model.count_params(), len(x)))
    self.k_model.fit(x, y, epochs = epochs, batch_size = batch_size, validation_split = 0.2, verbose = 2)
    self.is_trained = True

  def evaluate(self, x: np.ndarray, y: np.ndarray, verbose: bool = True) -> list:
    """Evaluates this NN object using test data.

    :param x: inputs. See train documentation for more information.
    :param y: labels. See train documentation for more information.
    :param verbose: if true, this function gives more information about the evaluation process.
    :return: evaluation.
    """
    start = time()
    evaluation = self.k_model.evaluate(x, y, verbose = 2)
    result = "Test evaluation\n - {0}s".format(round(time() - start))
    for name, evaluation in zip(self.k_model.metrics_names, evaluation):
      result += (" - test_{0}: {1}".format(name, round(evaluation, 4)))
    if verbose:
      print(result)
    return evaluation

  def predict(self, x: np.ndarray) -> np.ndarray:
    """Predicts the labels given input data.

    :param x: input data.
    :return: prediction.
    """
    print("Getting output encoding of x")
    return self.k_model.predict(x)

  def summary(self, advanced: bool = False) -> str:
    """
    Summary of model.

    :param advanced: if true, print advanced information.
    :return: summary of this NN object.
    """
    alphabet = list(map(chr, range(97, 123)))
    result = "Network summary: \n"
    result += "  1. Layers: \n"
    for layer in self.layers:
      result += "    {0}. {1}\n".format(alphabet[self.layers.index(layer)], layer)
    result += "  2. Trained: {0}\n".format(self.is_trained)
    if advanced and self.is_trained:
      result += "Advanced: \n"
      result += "    1. Loss function: {0}\n".format(self.loss)
      result += "    2. Training algorithm: {0}\n".format("stochastic gradient descent")
    return result

  def save(self, filename: str):
    """
    Saves self as hdf5 file.

    :param filename: hdf5 file to save to.
    """
    self.k_model.save(filename)<|MERGE_RESOLUTION|>--- conflicted
+++ resolved
@@ -150,11 +150,7 @@
     # fixes weird keras feature in which "accuracy" metric causes unexpected results if using "binary_crossentropy"
     self.k_model.compile(optimizer = optimizer, loss = self.loss, metrics = metrics)
     print("Training with stochastic gradient descent in a {0}-D space. During epoch (training step), {1} "
-<<<<<<< HEAD
-           "training examples and their corresponding labels will be used to minimize cost".format(
-=======
            "training examples and their corresponding labels will be used to minimize cost.".format(
->>>>>>> cfe2e34a
       self.k_model.count_params(), len(x)))
     self.k_model.fit(x, y, epochs = epochs, batch_size = batch_size, validation_split = 0.2, verbose = 2)
     self.is_trained = True
